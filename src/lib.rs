--- conflicted
+++ resolved
@@ -1,23 +1,5 @@
 #[macro_use]
 extern crate error_chain;
 
-<<<<<<< HEAD
-mod util;
-
-mod test_util;
-mod ops;
-mod proof;
-mod tree;
 mod error;
-mod merk;
-mod fetch;
-
-// collect all internal module exports and re-export as root module
-pub use crate::error::*;
-pub use crate::merk::*;
-pub use crate::tree::*;
-pub use crate::proof::*;
-=======
-mod error;
-mod tree;
->>>>>>> 6d8ce8e4
+mod tree;